class ChatManager {
  constructor() {
    this.pendingSource = null;
    /** @type {boolean} Flag to track if settings event listeners are set up */
    this.settingsListenersSetup = false;
<<<<<<< HEAD

=======
    
>>>>>>> b52f7f22
    // Initialize modular components
    /** @type {StorageManager} Handles encryption and persistence */
    this.storageManager = new StorageManager();
    /** @type {PoeClient} Manages Poe API communication */
    this.poeClient = new PoeClient(this.storageManager);
    /** @type {UIManager} Controls DOM and user interface */
    this.uiManager = new UIManager();

    // Begin initialization sequence
    this.initializeFromURL();
    this.initializeStorage();
    this.initializeEventListeners();
  }

  /**
   * Parse URL parameters for context menu integration
   */
  initializeFromURL() {
    const urlParams = new URLSearchParams(window.location.search);
    const action = urlParams.get('action');
    const text = urlParams.get('text');
    const source = urlParams.get('source');
    const chatId = urlParams.get('chatId');

    if (text) {
      this.pendingText = decodeURIComponent(text);
      this.pendingSource = source ? decodeURIComponent(source) : null;
    }

    this.urlAction = action;
    this.targetChatId = chatId ? parseInt(chatId) : null;
  }

  /**
   * Initialize application state from Chrome storage
   */
  async initializeStorage() {
    try {
      const data = await this.storageManager.loadData();
      this.chats = data.chats;
      this.nextChatId = data.nextChatId;
      this.currentChatId = data.currentChatId;

      // Handle URL actions
      if (this.urlAction === 'newChat' && this.pendingText) {
        this.createNewChatWithText();
      } else if (this.urlAction === 'selectChat' && this.pendingText) {
        this.showChatSelector();
      } else if (this.urlAction === 'continueChat' && this.pendingText) {
        this.continueChatFromContext();
      } else {
        if (this.chats.size === 0) {
          this.createInitialChat();
        } else {
          const chatToLoad = this.currentChatId && this.chats.has(this.currentChatId)
            ? this.currentChatId
            : Array.from(this.chats.keys())[0];
          this.loadChat(chatToLoad);
        }
      }

      this.uiManager.updateChatHistoryDisplay(this.chats, this.currentChatId);

      if (this.chats.size > 0) {
        this.storageManager.debouncedSave(this.chats, this.nextChatId, this.currentChatId);
      }
    } catch (error) {
      console.error('Error loading from storage:', error);
      this.createInitialChat();
    }
  }

  /**
   * Set up all DOM event listeners for user interactions
   */
  initializeEventListeners() {
    this.sidebarCollapsed = localStorage.getItem('sidebarCollapsed') === 'true';
    if (this.sidebarCollapsed) {
      const sidebar = this.uiManager.getElement('sidebar');
      const logoImg = sidebar.querySelector('.sidebar-main-logo');
      sidebar.classList.add('collapsed');
      // Set the appropriate logo for collapsed state
      logoImg.src = 'debunkr_logo_half.svg';
    }

    this.uiManager.getElement('newChatBtn').addEventListener('click', () => this.createNewChat());
    this.uiManager.getElement('settingsBtn').addEventListener('click', () => this.openSettings());
    this.uiManager.getElement('collapseBtn').addEventListener('click', () => this.toggleSidebar());
    
    // Set up welcome message listeners for clickable elements
    this.uiManager.setupWelcomeMessageListeners();

    const searchInput = this.uiManager.getElement('chatSearch');
    searchInput.addEventListener('input', (e) => this.searchChats(e.target.value));
    searchInput.addEventListener('keydown', (e) => {
      if (e.key === 'Escape') {
        e.target.value = '';
        this.searchChats('');
      }
    });

    document.addEventListener('click', (e) => {
      if (e.target.closest('.rename-btn')) {
        e.stopPropagation();
        const chatId = parseInt(e.target.closest('.rename-btn').dataset.chatId);
        this.renameChat(chatId);
        return;
      }
      if (e.target.closest('.delete-btn')) {
        e.stopPropagation();
        const chatId = parseInt(e.target.closest('.delete-btn').dataset.chatId);
        this.deleteChat(chatId);
        return;
      }
      const chatItem = e.target.closest('.chat-item');
      if (chatItem && !e.target.closest('.chat-actions')) {
        const chatId = parseInt(chatItem.dataset.chatId);
        this.loadChat(chatId);
      }
    });

    const messageInput = this.uiManager.getElement('messageInput');
    const sendButton = this.uiManager.getElement('sendButton');
    messageInput.addEventListener('input', () => {
      this.uiManager.adjustTextareaHeight();
      this.uiManager.updateSendButton();
    });
    messageInput.addEventListener('keydown', (e) => {
      if (e.key === 'Enter' && !e.shiftKey) {
        e.preventDefault();
        this.sendMessage();
      }
    });
    sendButton.addEventListener('click', () => this.sendMessage());
  }

  /**
   * Create the first chat when no chats exist
   */
  createInitialChat() {
    const newChatId = this.nextChatId++;
    const newChat = {
      id: newChatId,
      title: 'New Chat',
      messages: [],
      lastActivity: new Date().toISOString(),
    };
    this.chats.set(newChatId, newChat);
    this.loadChat(newChatId);
    this.uiManager.updateChatHistoryDisplay(this.chats, this.currentChatId);
    this.storageManager.debouncedSave(this.chats, this.nextChatId, this.currentChatId);
    this.uiManager.focusInput();
  }

  /**
   * Find an existing chat with no messages
   */
  findEmptyChat() {
    for (const [chatId, chat] of this.chats) {
      if (chat.messages.length === 0) return chatId;
    }
    return null;
  }

  /**
   * Create new chat or switch to existing empty chat
   */
  createNewChat() {
    const emptyChatId = this.findEmptyChat();
    if (emptyChatId) {
      if (this.currentChatId === emptyChatId) {
        this.uiManager.focusInput();
        return;
      }
      this.loadChat(emptyChatId);
      this.uiManager.focusInput();
      return;
    }
    const newChatId = this.nextChatId++;
    const newChat = {
      id: newChatId,
      title: 'New Chat',
      messages: [],
      lastActivity: new Date().toISOString(),
    };
    this.chats.set(newChatId, newChat);
    this.loadChat(newChatId);
    this.uiManager.updateChatHistoryDisplay(this.chats, this.currentChatId);
    this.storageManager.debouncedSave(this.chats, this.nextChatId, this.currentChatId);
    this.uiManager.focusInput();
  }

  /**
   * Create new chat with pre-filled text from context menu
   */
  createNewChatWithText() {
    const emptyChatId = this.findEmptyChat();
    if (emptyChatId) {
      const emptyChat = this.chats.get(emptyChatId);
      if (this.pendingSource) {
        emptyChat.title = this.extractDomainFromUrl(this.pendingSource);
        emptyChat.sourceUrl = this.pendingSource;
      }
      this.loadChat(emptyChatId);
      this.preFillInput(false);
      this.storageManager.debouncedSave(this.chats, this.nextChatId, this.currentChatId);
      return;
    }

    const newChatId = this.nextChatId++;
    let chatTitle = this.pendingSource ? this.extractDomainFromUrl(this.pendingSource) : 'New Chat';
    const newChat = {
      id: newChatId,
      title: chatTitle,
      messages: [],
      lastActivity: new Date().toISOString(),
      sourceUrl: this.pendingSource,
    };
    this.chats.set(newChatId, newChat);
    this.loadChat(newChatId);
    this.uiManager.updateChatHistoryDisplay(this.chats, this.currentChatId);
    this.storageManager.debouncedSave(this.chats, this.nextChatId, this.currentChatId);
    this.preFillInput(false);
  }

  /**
   * Display chat selection interface for context menu text
   */
  showChatSelector() {
    if (this.chats.size === 0) {
      this.createNewChatWithText();
      return;
    }
    this.displayChatSelector();
  }

  displayChatSelector() {
    const elements = this.uiManager.displayChatSelector(this.chats, this.pendingText);
    elements.selectorItems.forEach(item => {
      item.addEventListener('click', () => {
        const chatId = parseInt(item.dataset.chatId);
        this.continueExistingChat(chatId);
      });
    });
    elements.createNewBtn.addEventListener('click', () => this.createNewChatWithText());
  }

  continueExistingChat(chatId) {
    if (this.pendingSource) {
      const chat = this.chats.get(chatId);
      if (chat) {
        chat.lastSourceUrl = this.pendingSource;
        chat.lastActivity = new Date().toISOString();
      }
    }
    this.loadChat(chatId);
    this.preFillInput(false);
  }

  continueChatFromContext() {
    if (this.targetChatId && this.chats.has(this.targetChatId)) {
      if (this.pendingSource) {
        const chat = this.chats.get(this.targetChatId);
        if (chat) {
          chat.lastSourceUrl = this.pendingSource;
          chat.lastActivity = new Date().toISOString();
        }
      }
      this.loadChat(this.targetChatId);
      this.preFillInput(false);
    } else {
      this.createNewChatWithText();
    }
  }

  /**
   * Pre-fill input with pending text from context menu
   */
  preFillInput() {
    if (this.pendingText) {
      this.uiManager.showInputQuote(this.pendingText, this.pendingSource);
      this.uiManager.focusInput();
      this.uiManager.updateSendButton();
      this.pendingText = null;
      this.pendingSource = null;
    }
  }

  /**
   * Load and display specific chat by ID
   */
  loadChat(chatId) {
    this.currentChatId = chatId;
    this.uiManager.updateChatHistoryDisplay(this.chats, this.currentChatId);
    this.uiManager.renderMessages(this.chats.get(this.currentChatId));
    this.updateChatHeader();
    this.uiManager.clearInput();
    this.storageManager.debouncedSave(this.chats, this.nextChatId, this.currentChatId);
  }

  /**
   * Update chat header with source link and editable title
   */
  updateChatHeader() {
    const currentChat = this.chats.get(this.currentChatId);
    const headerElements = this.uiManager.updateChatHeader(currentChat);
    if (headerElements) {
      if (headerElements.sourceLink) {
        headerElements.sourceLink.addEventListener('click', (e) => {
          e.preventDefault();
          this.openOrFocusUrl(headerElements.sourceLink.dataset.url);
        });
      }
      if (headerElements.titleInput) {
        headerElements.titleInput.addEventListener('blur', () => this.updateChatTitle(headerElements.titleInput.value));
        headerElements.titleInput.addEventListener('keydown', (e) => {
          if (e.key === 'Enter') e.target.blur();
          if (e.key === 'Escape') {
            e.target.value = currentChat.title;
            e.target.blur();
          }
        });
      }
    }
  }

  /**
   * Update chat title and persist changes
   */
  updateChatTitle(newTitle) {
    const currentChat = this.chats.get(this.currentChatId);
    if (currentChat && newTitle.trim() && newTitle.trim() !== currentChat.title) {
      currentChat.title = newTitle.trim();
      currentChat.lastActivity = new Date().toISOString();
      this.uiManager.updateChatHistoryDisplay(this.chats, this.currentChatId);
      this.storageManager.debouncedSave(this.chats, this.nextChatId, this.currentChatId);
    }
  }

  /**
   * Search through chat titles and message content
   */
  searchChats(query) {
    if (!query.trim()) {
      this.uiManager.updateChatHistoryDisplay(this.chats, this.currentChatId);
      return;
    }
    const searchTerm = query.toLowerCase();
    const filteredChats = Array.from(this.chats.values()).filter(chat =>
      chat.title.toLowerCase().includes(searchTerm) ||
      chat.messages.some(message => message.content.toLowerCase().includes(searchTerm))
    );
    this.uiManager.updateChatHistoryDisplay(this.chats, this.currentChatId, filteredChats);
  }

  /**
   * Send user message and trigger AI response
   */
  sendMessage() {
    const content = this.uiManager.getFormattedMessageWithQuote();
    if (!content) return;

    const currentChat = this.chats.get(this.currentChatId);
    if (!currentChat) return;

    const userMessage = {
      id: Date.now(),
      type: 'user',
      content: content,
      timestamp: new Date().toISOString()
    };
    currentChat.messages.push(userMessage);
    currentChat.lastActivity = new Date().toISOString();

    if (currentChat.title === 'New Chat' && content.length > 0) {
      let titleText = content;
      const quoteMatch = content.match(/^"(.+?)"\n\n(.+)?$/s);
      if (quoteMatch) titleText = quoteMatch[2] || quoteMatch[1];
      currentChat.title = titleText.length > 30 ? titleText.substring(0, 30) + '...' : titleText;
    }

    this.uiManager.clearInput();
    this.uiManager.hideInputQuote();
    this.uiManager.updateChatHistoryDisplay(this.chats, this.currentChatId);
    this.uiManager.renderMessages(currentChat);
    this.storageManager.debouncedSave(this.chats, this.nextChatId, this.currentChatId);
    this.getAIResponse();
  }

  /**
   * Get AI response from the Poe bot.
   */
  async getAIResponse() {
    const currentChat = this.chats.get(this.currentChatId);
    if (!currentChat) return;

    const apiKey = await this.storageManager.getOpenAIApiKey();
    if (!apiKey) {
      const errorMessage = {
        id: Date.now(),
        type: 'assistant',
        content: 'Poe API key not configured. Please click the settings icon (⚙️) to configure your API key.',
        isError: true,
        timestamp: new Date().toISOString()
      };
      currentChat.messages.push(errorMessage);
      this.uiManager.renderMessages(currentChat);
      this.storageManager.debouncedSave(this.chats, this.nextChatId, this.currentChatId);
      return;
    }

    const loadingMessage = {
      id: `loading-${Date.now()}`,
      type: 'assistant',
      content: 'debunkr is thinking...',
      isLoading: true,
      timestamp: new Date().toISOString()
    };
    currentChat.messages.push(loadingMessage);
    this.uiManager.renderMessages(currentChat);

    try {
      const response = await this.poeClient.sendMessage(currentChat.messages);
      const aiMessage = {
        id: Date.now(),
        type: 'assistant',
        content: response,
        timestamp: new Date().toISOString()
      };
      const loadingIndex = currentChat.messages.findIndex(msg => msg.id === loadingMessage.id);
      if (loadingIndex !== -1) currentChat.messages.splice(loadingIndex, 1, aiMessage);
      else currentChat.messages.push(aiMessage);
      currentChat.lastActivity = new Date().toISOString();
    } catch (error) {
      console.error('Error getting AI response:', error);
      const errorMessage = {
        id: Date.now(),
        type: 'assistant',
        content: `Sorry, I encountered an error: ${error.message}\n\nPlease make sure your Poe API key is configured in Settings and try again.`,
        isError: true,
        timestamp: new Date().toISOString()
      };
      const loadingIndex = currentChat.messages.findIndex(msg => msg.id === loadingMessage.id);
      if (loadingIndex !== -1) currentChat.messages.splice(loadingIndex, 1, errorMessage);
      else currentChat.messages.push(errorMessage);
      currentChat.lastActivity = new Date().toISOString();
    }

    this.uiManager.updateChatHistoryDisplay(this.chats, this.currentChatId);
    this.uiManager.renderMessages(currentChat);
    this.storageManager.debouncedSave(this.chats, this.nextChatId, this.currentChatId);
  }

  renameChat(chatId) {
    const chat = this.chats.get(chatId);
    if (!chat) return;
    const newTitle = prompt('Enter new chat name:', chat.title);
    if (newTitle && newTitle.trim() && newTitle.trim() !== chat.title) {
      chat.title = newTitle.trim();
      this.uiManager.updateChatHistoryDisplay(this.chats, this.currentChatId);
      this.storageManager.forceSave(this.chats, this.nextChatId, this.currentChatId);
    }
  }

  deleteChat(chatId) {
    const chat = this.chats.get(chatId);
    if (!chat || !confirm(`Delete chat "${chat.title}"?`)) return;

    this.chats.delete(chatId);
    if (this.currentChatId === chatId) {
      const remainingChats = Array.from(this.chats.keys());
      if (remainingChats.length > 0) this.loadChat(remainingChats[0]);
      else this.createNewChat();
    }
    this.uiManager.updateChatHistoryDisplay(this.chats, this.currentChatId);
    this.storageManager.forceSave(this.chats, this.nextChatId, this.currentChatId);
  }

  toggleSidebar() {
    const sidebar = this.uiManager.getElement('sidebar');
    const logoImg = sidebar.querySelector('.sidebar-main-logo');
    this.sidebarCollapsed = !this.sidebarCollapsed;
    sidebar.classList.toggle('collapsed', this.sidebarCollapsed);
    
    // Switch logo based on collapsed state
    if (this.sidebarCollapsed) {
      logoImg.src = 'debunkr_logo_half.svg';
      logoImg.alt = 'debunkr';
    } else {
      logoImg.src = 'debunkr_logo.svg';
      logoImg.alt = 'debunkr';
    }
    
    localStorage.setItem('sidebarCollapsed', this.sidebarCollapsed.toString());
  }

  extractDomainFromUrl(url) {
    try {
      return new URL(url).hostname.replace('www.', '');
    } catch (error) {
      return 'Unknown Source';
    }
  }

  async openOrFocusUrl(url) {
    try {
      await chrome.runtime.sendMessage({ action: 'openOrFocusUrl', url: url });
    } catch (error) {
      console.error('Error opening URL:', error);
      window.open(url, '_blank');
    }
  }

  async openSettings() {
    const modal = this.uiManager.getElement('settingsModal');
<<<<<<< HEAD
=======
    
    // Toggle functionality - close if already open
>>>>>>> b52f7f22
    if (modal && modal.style.display !== 'none') {
      this.uiManager.closeSettingsModal();
      return;
    }
<<<<<<< HEAD

=======
    
>>>>>>> b52f7f22
    this.uiManager.openSettingsModal();
    const apiKeyInput = this.uiManager.getElement('apiKeyInput');
    try {
      const decryptedKey = await this.storageManager.getOpenAIApiKey();
      if (decryptedKey) apiKeyInput.value = decryptedKey;
    } catch (error) {
      console.error('Error loading API key:', error);
    }
<<<<<<< HEAD

=======
    
    // Settings modal event listeners - only set up once
>>>>>>> b52f7f22
    if (!this.settingsListenersSetup) {
      this.setupSettingsEventListeners();
      this.settingsListenersSetup = true;
    }
  }

  setupSettingsEventListeners() {
    const closeBtn = this.uiManager.getElement('closeSettings');
    const saveBtn = this.uiManager.getElement('saveSettings');
    const testBtn = this.uiManager.getElement('testConnection');
    const toggleBtn = this.uiManager.getElement('toggleApiKey');
    const apiKeyInput = this.uiManager.getElement('apiKeyInput');
    const modal = this.uiManager.getElement('settingsModal');
    
    // Debug: Check if elements exist
    console.log('Settings elements:', {
      closeBtn, saveBtn, testBtn, toggleBtn, apiKeyInput, modal
    });

    const closeModal = () => this.uiManager.closeSettingsModal();
    closeBtn.onclick = closeModal;
    modal.onclick = (e) => { if (e.target === modal) closeModal(); };

    toggleBtn.onclick = () => {
      const isPassword = apiKeyInput.type === 'password';
      apiKeyInput.type = isPassword ? 'text' : 'password';
      toggleBtn.textContent = isPassword ? '👁️' : '👁️‍🗨️';
    };

    saveBtn.onclick = async () => {
      const apiKey = apiKeyInput.value.trim();
      if (!apiKey) {
        this.uiManager.showSettingsStatus('Please enter a Poe API key', 'error');
        return;
      }
      try {
        saveBtn.disabled = true;
        this.uiManager.showSettingsStatus('Saving...', 'loading');
        await this.storageManager.saveOpenAIApiKey(apiKey);
        this.uiManager.showSettingsStatus('Settings saved successfully!', 'success');
        setTimeout(closeModal, 1500);
      } catch (error) {
        console.error('Error saving settings:', error);
        this.uiManager.showSettingsStatus('Error saving settings. Please try again.', 'error');
      } finally {
        saveBtn.disabled = false;
      }
    };

<<<<<<< HEAD
    testBtn.onclick = async () => {
      const apiKey = apiKeyInput.value.trim();
      if (!apiKey) {
        this.uiManager.showSettingsStatus('Please enter an API key first', 'error');
        return;
      }
      try {
        testBtn.disabled = true;
        this.uiManager.showSettingsStatus('Testing connection...', 'loading');
        const success = await this.poeClient.testConnection(apiKey);
        this.uiManager.showSettingsStatus(
          success ? 'Connection successful!' : 'Connection failed. Please check your API key.',
          success ? 'success' : 'error'
        );
      } catch (error) {
        console.error('Error testing connection:', error);
        this.uiManager.showSettingsStatus(`Connection test failed: ${error.message}`, 'error');
      } finally {
        testBtn.disabled = false;
      }
    };
=======
    // Test connection
    if (testBtn) {
      testBtn.onclick = async () => {
        console.log('Test connection button clicked');
        const apiKey = apiKeyInput.value.trim();
        
        if (!apiKey) {
          this.uiManager.showSettingsStatus('Please enter an API key first', 'error');
          return;
        }

        try {
          testBtn.disabled = true;
          this.uiManager.showSettingsStatus('Testing connection...', 'loading');
          console.log('About to test connection with API key');
          
          const success = await this.openaiClient.testConnection(apiKey);
          console.log('Test connection result:', success);
          
          if (success) {
            this.uiManager.showSettingsStatus('Connection successful!', 'success');
          } else {
            this.uiManager.showSettingsStatus('Connection failed. Please check your API key.', 'error');
          }
        } catch (error) {
          console.error('Error testing connection:', error);
          this.uiManager.showSettingsStatus('Connection test failed: ' + error.message, 'error');
        } finally {
          testBtn.disabled = false;
          console.log('Test button re-enabled');
        }
      };
    } else {
      console.error('Test button not found!');
    }
>>>>>>> b52f7f22
  }
}

document.addEventListener('DOMContentLoaded', () => {
  console.log('ChatManager initializing with Poe API integration...');
  new ChatManager();
});<|MERGE_RESOLUTION|>--- conflicted
+++ resolved
@@ -3,11 +3,7 @@
     this.pendingSource = null;
     /** @type {boolean} Flag to track if settings event listeners are set up */
     this.settingsListenersSetup = false;
-<<<<<<< HEAD
-
-=======
-    
->>>>>>> b52f7f22
+
     // Initialize modular components
     /** @type {StorageManager} Handles encryption and persistence */
     this.storageManager = new StorageManager();
@@ -523,20 +519,13 @@
 
   async openSettings() {
     const modal = this.uiManager.getElement('settingsModal');
-<<<<<<< HEAD
-=======
     
     // Toggle functionality - close if already open
->>>>>>> b52f7f22
     if (modal && modal.style.display !== 'none') {
       this.uiManager.closeSettingsModal();
       return;
     }
-<<<<<<< HEAD
-
-=======
     
->>>>>>> b52f7f22
     this.uiManager.openSettingsModal();
     const apiKeyInput = this.uiManager.getElement('apiKeyInput');
     try {
@@ -545,12 +534,8 @@
     } catch (error) {
       console.error('Error loading API key:', error);
     }
-<<<<<<< HEAD
-
-=======
     
     // Settings modal event listeners - only set up once
->>>>>>> b52f7f22
     if (!this.settingsListenersSetup) {
       this.setupSettingsEventListeners();
       this.settingsListenersSetup = true;
@@ -600,29 +585,6 @@
       }
     };
 
-<<<<<<< HEAD
-    testBtn.onclick = async () => {
-      const apiKey = apiKeyInput.value.trim();
-      if (!apiKey) {
-        this.uiManager.showSettingsStatus('Please enter an API key first', 'error');
-        return;
-      }
-      try {
-        testBtn.disabled = true;
-        this.uiManager.showSettingsStatus('Testing connection...', 'loading');
-        const success = await this.poeClient.testConnection(apiKey);
-        this.uiManager.showSettingsStatus(
-          success ? 'Connection successful!' : 'Connection failed. Please check your API key.',
-          success ? 'success' : 'error'
-        );
-      } catch (error) {
-        console.error('Error testing connection:', error);
-        this.uiManager.showSettingsStatus(`Connection test failed: ${error.message}`, 'error');
-      } finally {
-        testBtn.disabled = false;
-      }
-    };
-=======
     // Test connection
     if (testBtn) {
       testBtn.onclick = async () => {
@@ -639,7 +601,7 @@
           this.uiManager.showSettingsStatus('Testing connection...', 'loading');
           console.log('About to test connection with API key');
           
-          const success = await this.openaiClient.testConnection(apiKey);
+          const success = await this.poeClient.testConnection(apiKey);
           console.log('Test connection result:', success);
           
           if (success) {
@@ -658,7 +620,6 @@
     } else {
       console.error('Test button not found!');
     }
->>>>>>> b52f7f22
   }
 }
 
